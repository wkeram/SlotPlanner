--- conflicted
+++ resolved
@@ -75,11 +75,7 @@
 
 [tool.ruff]
 line-length = 120
-<<<<<<< HEAD
-target-version = "py311"
-=======
 target-version = "py312"
->>>>>>> 19ac027b
 
 [tool.ruff.lint]
 select = [
@@ -102,11 +98,7 @@
 
 [tool.black]
 line-length = 120
-<<<<<<< HEAD
-target-version = ['py311']
-=======
 target-version = ['py312']
->>>>>>> 19ac027b
 include = '\.pyi?$'
 extend-exclude = '''
 /(
