--- conflicted
+++ resolved
@@ -4,14 +4,9 @@
 and functionality areas.
 """
 
-<<<<<<< HEAD
-=======
-# Import handlers to maintain backward compatibility
-from .child_handlers import *
-
->>>>>>> 19ac027b
 # Import specific functions that are used by the GUI
 from .main_handlers import *
+from .child_handlers import *
 from .main_handlers import _unsaved_changes
 
 __all__ = [
